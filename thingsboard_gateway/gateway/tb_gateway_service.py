--- conflicted
+++ resolved
@@ -27,28 +27,14 @@
 from yaml import safe_load
 
 from thingsboard_gateway.gateway.tb_client import TBClient
-<<<<<<< HEAD
-from thingsboard_gateway.storage.file.file_event_storage import FileEventStorage
-from thingsboard_gateway.storage.memory.memory_event_storage import MemoryEventStorage
-=======
 from thingsboard_gateway.storage.file_event_storage import FileEventStorage
 from thingsboard_gateway.storage.memory_event_storage import MemoryEventStorage
->>>>>>> 5e5a13b2
 from thingsboard_gateway.tb_utility.tb_gateway_remote_configurator import RemoteConfigurator
 from thingsboard_gateway.tb_utility.tb_loader import TBModuleLoader
 from thingsboard_gateway.tb_utility.tb_logger import TBLoggerHandler
 from thingsboard_gateway.tb_utility.tb_remote_shell import RemoteShell
 from thingsboard_gateway.tb_utility.tb_updater import TBUpdater
 from thingsboard_gateway.tb_utility.tb_utility import TBUtility
-<<<<<<< HEAD
-
-# New Storage
-from thingsboard_gateway.storage.sqlite.storage_handler import StorageHandler
-from thingsboard_gateway.storage.sqlite.database_action_type import DatabaseActionType
-from thingsboard_gateway.storage.sqlite.database_request import DatabaseRequest
-
-=======
->>>>>>> 5e5a13b2
 
 from thingsboard_gateway.storage.sqlite.storage_handler import StorageHandler
 from thingsboard_gateway.storage.sqlite.database_action_type import DatabaseActionType
@@ -69,24 +55,18 @@
     "rest": "RESTConnector",
     "snmp": "SNMPConnector",
     "ftp": "FTPConnector"
-<<<<<<< HEAD
-    }
-=======
 }
->>>>>>> 5e5a13b2
 
 
 class TBGatewayService:
     def __init__(self, config_file=None):
         self.stopped = False
-        
-        # Open and read config
+        self.__lock = RLock()
         if config_file is None:
             config_file = path.dirname(path.dirname(path.abspath(__file__))) + '/config/tb_gateway.yaml'.replace('/',
                                                                                                                  path.sep)
         with open(config_file) as general_config:
             self.__config = safe_load(general_config)
-
         self._config_dir = path.dirname(path.abspath(config_file)) + path.sep
         logging_error = None
         try:
@@ -95,24 +75,21 @@
             logging_error = e
         global log
         log = logging.getLogger('service')
-
         log.info("Gateway starting...")
         self.__updater = TBUpdater()
         self.__updates_check_period_ms = 300000
         self.__updates_check_time = 0
         self.version = self.__updater.get_version()
         log.info("ThingsBoard IoT gateway version: %s", self.version["current_version"])
-
         self.available_connectors = {}
         self.__connector_incoming_messages = {}
+        self.__connected_devices = {}
         self.__saved_devices = {}
         self.__events = []
         self.name = ''.join(choice(ascii_lowercase) for _ in range(64))
         self.__rpc_register_queue = Queue(-1)
         self.__rpc_requests_in_progress = {}
         self.__connected_devices_file = "connected_devices.json"
-
-        # Initialize connection to TB cluster
         self.tb_client = TBClient(self.__config["thingsboard"], self._config_dir)
         self.tb_client.connect()
         self.subscribe_to_required_topics()
@@ -132,28 +109,18 @@
         self.__save_converted_data_thread = Thread(name="Save converted data", daemon=True, target=self.__send_to_storage)
         self.__save_converted_data_thread.start()
         self._implemented_connectors = {}
-
         self._event_storage_types = {
             "memory": MemoryEventStorage,
             "file": FileEventStorage,
             "sqlite": StorageHandler,
-<<<<<<< HEAD
-        }
-=======
             }
->>>>>>> 5e5a13b2
         self.__gateway_rpc_methods = {
             "ping": self.__rpc_ping,
             "stats": self.__form_statistics,
             "devices": self.__rpc_devices,
             "update": self.__rpc_update,
             "version": self.__rpc_version,
-<<<<<<< HEAD
-            "data": self.__rpc_data
-        }
-=======
             }
->>>>>>> 5e5a13b2
         self.__remote_shell = None
         if self.__config["thingsboard"].get("remoteShell"):
             log.warning("Remote shell is enabled. Please be carefully with this feature.")
@@ -165,39 +132,21 @@
             "restart": {"function": execv, "arguments": (executable, [executable.split(pathsep)[-1]] + argv)},
             "reboot": {"function": system, "arguments": ("reboot 0",)},
             }
-        
-        # Initializes EventStorage
-        self._event_storage = self._event_storage_types[self.__config["storage"]["type"]](self.__config["storage"]) 
-
+        self._event_storage = self._event_storage_types[self.__config["storage"]["type"]](self.__config["storage"])
         self.connectors_configs = {}
         self.__remote_configurator = None
         self.__request_config_after_connect = False
 
-<<<<<<< HEAD
-        # load devices from file only if that storage method is used
-        if self.__config["storage"]["type"] == "sqlite":
-            self.__connected_devices = self._event_storage.connected_devices
-
-=======
         if self.__config['storage']['type'] == 'sqlite':
             self.__connected_devices = self._event_storage.connected_devices
->>>>>>> 5e5a13b2
         else:
             self.__connected_devices = {}
             self.__load_persistent_devices()
 
-<<<<<<< HEAD
-        # Initialize Connectors
-        self.__init_remote_configuration()
-        self._load_connectors()
-        self._connect_with_connectors()
-
-=======
         self.__init_remote_configuration()
         self._load_connectors()
         self._connect_with_connectors()
         # self.__load_persistent_devices()
->>>>>>> 5e5a13b2
         self._published_events = Queue(-1)
         self._send_thread = Thread(target=self.__read_data_from_storage, daemon=True,
                                    name="Send data to Thingsboard Thread")
@@ -207,8 +156,6 @@
         try:
             gateway_statistic_send = 0
             connectors_configuration_check_time = 0
-
-            # MAIN LOOP
             while not self.stopped:
                 cur_time = time() * 1000
                 if not self.tb_client.is_connected() and self.__subscribed_to_rpc_topics:
@@ -261,6 +208,7 @@
                 if cur_time - gateway_statistic_send > self.__config["thingsboard"].get("statsSendPeriodInSeconds",
                                                                                         3600) * 1000 and self.tb_client.is_connected():
                     summary_messages = self.__form_statistics()
+                    # with self.__lock:
                     self.tb_client.client.send_telemetry(summary_messages)
                     gateway_statistic_send = time() * 1000
                     # self.__check_shared_attributes()
@@ -296,15 +244,10 @@
         self.__updater.stop()
         log.info("Stopping...")
         self.__close_connectors()
-<<<<<<< HEAD
-        if self.__config["storage"]["type"] == "sqlite":
-            self._event_storage.closeDB()
-=======
 
         if self.__config['storage']['type'] == 'sqlite':
             self._event_storage.closeDB()
 
->>>>>>> 5e5a13b2
         log.info("The gateway has been stopped.")
         self.tb_client.disconnect()
         self.tb_client.stop()
@@ -460,7 +403,6 @@
                             self.__connector_incoming_messages[connector_name] += 1
                     else:
                         data["deviceName"] = "currentThingsBoardGateway"
-<<<<<<< HEAD
 
                     telemetry = {}
                     telemetry_with_ts = []
@@ -474,23 +416,7 @@
                     else:
                         data["telemetry"] = {"ts": int(time() * 1000), "values": telemetry}
 
-                    if self.__config["storage"]["type"] != "sqlite": 
-=======
-
-                    telemetry = {}
-                    telemetry_with_ts = []
-                    for item in data["telemetry"]:
-                        if item.get("ts") is None:
-                            telemetry = {**telemetry, **item}
-                        else:
-                            telemetry_with_ts.append({"ts": item["ts"], "values": {**item["values"]}})
-                    if telemetry_with_ts:
-                        data["telemetry"] = telemetry_with_ts
-                    else:
-                        data["telemetry"] = {"ts": int(time() * 1000), "values": telemetry}
-
                     if self.__config["storage"]["type"] != "sqlite":
->>>>>>> 5e5a13b2
                         json_data = dumps(data)
                         save_result = self._event_storage.put(json_data)
                     else:
@@ -511,25 +437,16 @@
     def __read_data_from_storage(self):
         devices_data_in_event_pack = {}
         log.debug("Send data Thread has been started successfully.")
-<<<<<<< HEAD
+
         disconnected = False
         last_disconnect = None
-=======
-
-        disconnected = False
-        last_disconnect = None
-
->>>>>>> 5e5a13b2
+
         while True:
             try:
                 if self.tb_client.is_connected():
                     size = getsizeof(devices_data_in_event_pack)
                     events = []
-<<<<<<< HEAD
-                    # Reconnected, start sending data to cluster
-=======
-
->>>>>>> 5e5a13b2
+
                     if self.__config["storage"]["type"] == "sqlite":
                         if disconnected and last_disconnect is not None:
                             for device in self.__connected_devices:
@@ -545,20 +462,11 @@
                             # readQueue.get() returns a json string
                             events.append(self._event_storage.readQueue.get())
 
-<<<<<<< HEAD
-                    # Cover Memory and File storage
-                    else:
-                        if self.__remote_configurator is None or not self.__remote_configurator.in_process:
-                            events = self._event_storage.get_event_pack() 
-
-                    
-=======
                         # Cover Memory and File storage
                     else:
                         if self.__remote_configurator is None or not self.__remote_configurator.in_process:
                             events = self._event_storage.get_event_pack()
 
->>>>>>> 5e5a13b2
                     if events:
                         for event in events:
                             log.debug("Reading events: %s" % str(events))
@@ -570,7 +478,7 @@
                                 continue
                             if not devices_data_in_event_pack.get(current_event["deviceName"]):
                                 devices_data_in_event_pack[current_event["deviceName"]] = {"telemetry": [],
-                                                                                        "attributes": {}}
+                                                                                           "attributes": {}}
                             if current_event.get("telemetry"):
                                 if isinstance(current_event["telemetry"], list):
                                     for item in current_event["telemetry"]:
@@ -626,11 +534,7 @@
                                     success = False
                                 sleep(.01)
                             if success:
-<<<<<<< HEAD
-                                log.info("Event pack successfuly sent!")
-=======
                                 log.info("Event pack successfully sent!")
->>>>>>> 5e5a13b2
                                 if self.__config["storage"]["type"] != "sqlite":
                                     self._event_storage.event_pack_processing_done()
                                 del devices_data_in_event_pack
@@ -750,19 +654,6 @@
     @staticmethod
     def __rpc_ping(*args):
         return {"code": 200, "resp": "pong"}
-    
-    # Request data from gateway storage
-    # you have to specify timestamp to specify from when to start reading
-    # args: JSON{"deviceName": "<deviceName>", "ts": <timestamp>}
-    def __rpc_data(self, args):
-        arguments = loads(args)
-        log.debug(str(arguments))
-        _type = DatabaseActionType.READ_DEVICE
-        request = DatabaseRequest(_type, arguments)
-        self._event_storage.processQueue.put(request)
-        return {"code": 200, "resp": "Data from %s scheduled for upload" % arguments.get("deviceName")}
-        
-
 
     # Request data from gateway storage
     # you have to specify timestamp to specify from when to start reading
@@ -874,23 +765,17 @@
         return summary_messages
 
     def add_device(self, device_name, content, device_type=None):
-<<<<<<< HEAD
-
-        if self.__config["storage"]["type"] == "file":
-
+        if self.__config["storage"]["type"] == "file" or self.__config['storage']['type'] == 'memory':
             if device_name not in self.__saved_devices:
                 device_type = device_type if device_type is not None else 'default'
                 self.__connected_devices[device_name] = {**content, "device_type": device_type}
                 self.__saved_devices[device_name] = {**content, "device_type": device_type}
                 self.__save_persistent_devices()
                 self.tb_client.client.gw_connect_device(device_name, device_type)
-
-        else:
-
+        else:
             if device_name not in self.__connected_devices:
                 log.info("Adding device: %s on connector: %s" % (device_name, str(content)))
                 device_type = device_type if device_type is not None else 'default'
-                # self.__connected_devices[device_name] = {**content, "device_type": device_type}
 
                 # Storage handler handles device connections
                 if isinstance(content, dict):
@@ -901,53 +786,6 @@
                     self._event_storage.add_device(device_name, content, device_type)
                 else:
                     log.error("Cannot find connector name in content")
-                    log.exception()
-                
-                self.__connected_devices = self._event_storage.get_connected_devices()
-
-                # self.__save_persistent_devices()
-                self.tb_client.client.gw_connect_device(device_name, device_type)
-            else:
-                log.debug("Device: %s is already added!", device_name)
-
-    # DEPRACTED
-    
-    # def update_device(self, device_name, event, content):
-    #     if event == 'connector' and self.__connected_devices[device_name].get(event) != content:
-    #         # self.__save_persistent_devices()
-    #     self.__connected_devices[device_name][event] = content
-
-    def del_device(self, device_name):
-        if self.__config["storage"]["type"] == "sqlite":
-        
-            self._event_storage.del_device(device_name)
-            self.__connected_devices = self._event_storage.get_connected_devices()
-            self.tb_client.client.gw_disconnect_device(device_name)
-        
-        else:
-
-=======
-        if self.__config["storage"]["type"] == "file" or self.__config['storage']['type'] == 'memory':
-            if device_name not in self.__saved_devices:
-                device_type = device_type if device_type is not None else 'default'
-                self.__connected_devices[device_name] = {**content, "device_type": device_type}
-                self.__saved_devices[device_name] = {**content, "device_type": device_type}
-                self.__save_persistent_devices()
-                self.tb_client.client.gw_connect_device(device_name, device_type)
-        else:
-            if device_name not in self.__connected_devices:
-                log.info("Adding device: %s on connector: %s" % (device_name, str(content)))
-                device_type = device_type if device_type is not None else 'default'
-
-                # Storage handler handles device connections
-                if isinstance(content, dict):
-                    log.debug("content is instance of Dict")
-                    self._event_storage.add_device(device_name, content.get("connector").get_name(), device_type)
-                elif isinstance(content, str):
-                    log.debug("content is instance of String")
-                    self._event_storage.add_device(device_name, content, device_type)
-                else:
-                    log.error("Cannot find connector name in content")
 
                 self.__connected_devices = self._event_storage.get_connected_devices()
 
@@ -961,7 +799,6 @@
             self.__connected_devices = self._event_storage.get_connected_devices()
             self.tb_client.client.gw_disconnect_device(device_name)
         else:
->>>>>>> 5e5a13b2
             del self.__connected_devices[device_name]
             del self.__saved_devices[device_name]
             self.tb_client.client.gw_disconnect_device(device_name)
@@ -972,14 +809,7 @@
             return self._event_storage.get_connected_devices()
         else:
             return self.__connected_devices
-<<<<<<< HEAD
-
-=======
->>>>>>> 5e5a13b2
-
-    """
-    Used only in file base storage
-    """
+
     def __load_persistent_devices(self):
         devices = {}
         if self.__connected_devices_file in listdir(self._config_dir) and \
@@ -1006,7 +836,6 @@
         else:
             log.debug("No device found in connected device file.")
             self.__connected_devices = {} if self.__connected_devices is None else self.__connected_devices
-    
 
     def __save_persistent_devices(self):
         with open(self._config_dir + self.__connected_devices_file, 'w') as config_file:
